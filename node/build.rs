--- conflicted
+++ resolved
@@ -2,28 +2,6 @@
 extern crate cbindgen;
 use std::process::Command;
 
-<<<<<<< HEAD
-#[cfg(feature = "ffi")]
-fn gen_cbinding() {
-    let crate_dir = std::env::var("CARGO_MANIFEST_DIR").unwrap();
-
-    match cbindgen::Builder::new()
-        .with_language(cbindgen::Language::C)
-        .with_no_includes()
-        .with_documentation(true)
-        .with_crate(&crate_dir)
-        .with_parse_deps(false)
-        .generate()
-    {
-        Ok(g) => {
-            g.write_to_file(crate_dir + "/../target/include/rings.h");
-        }
-        Err(e) => println!("Unable to generate bindings, {:?}", e),
-    };
-}
-
-=======
->>>>>>> 293036d2
 fn gen_version() {
     if let Ok(output) = Command::new("git")
         .args(["rev-parse", "--short", "HEAD"])
