mod backgrounds;
mod discovery;
mod http_error;
mod is_turn;
pub mod jsonrpc;
pub mod processor;
pub mod request;
pub mod response;
mod result;

use axum::{
    extract::Extension,
    response::IntoResponse,
    routing::{get, post},
    Router,
};
use bns_core::ecc::SecretKey;
use bns_core::swarm::Swarm;
use http::header::{self, HeaderName, HeaderValue};
use jsonrpc_core::MetaIoHandler;
use std::sync::Arc;
use tower_http::set_header::SetResponseHeaderLayer;
//use crate::grpc::{self, grpc_server::GrpcServer};
pub use is_turn::run_udp_turn;

use crate::service::processor::Processor;

<<<<<<< HEAD
pub use backgrounds::run_stabilize;
pub use is_turn::run_udp_turn;
=======
use self::{http_error::HttpError, result::HttpResult};
>>>>>>> 2e1afa70

pub async fn run_service(addr: String, swarm: Arc<Swarm>, key: SecretKey) -> anyhow::Result<()> {
    let binding_addr = addr.parse().unwrap();

    let swarm_layer = Extension(swarm.clone());
    let key_layer = Extension(key);

    let mut jsonrpc_handler: MetaIoHandler<Processor> = MetaIoHandler::default();
    jsonrpc::build_handler(&mut jsonrpc_handler).await;
    let jsonrpc_handler_layer = Extension(Arc::new(jsonrpc_handler));

    let axum_make_service = Router::new()
        .route(
            "/sdp",
            post(discovery::handshake_handler)
                .layer(&swarm_layer)
                .layer(&key_layer)
                .layer(SetResponseHeaderLayer::overriding(
                    HeaderName::from_static("access-control-allow-origin"),
                    HeaderValue::from_static("*"),
                )),
        )
        .route(
            "/connect",
            get(discovery::connect_handler)
                .layer(&swarm_layer)
                .layer(&key_layer),
        )
        .route(
            "/",
            post(jsonrpc_io_handler)
                .layer(&swarm_layer)
                .layer(&key_layer)
                .layer(&jsonrpc_handler_layer),
        )
        .into_make_service();

    println!("Service listening on http://{}", addr);
    hyper::Server::bind(&binding_addr)
        .serve(axum_make_service)
        .await?;
    Ok(())
}

pub async fn jsonrpc_io_handler(
    body: String,
    Extension(swarm): Extension<Arc<Swarm>>,
    Extension(key): Extension<SecretKey>,
    Extension(io_handler): Extension<Arc<MetaIoHandler<Processor>>>,
) -> HttpResult<JsonResponse> {
    let r = io_handler
        .handle_request(&body, (swarm, key).into())
        .await
        .ok_or(HttpError::BadRequest)?;
    Ok(JsonResponse(r))
}

#[derive(Debug, Clone)]
pub struct JsonResponse(String);

impl IntoResponse for JsonResponse {
    fn into_response(self) -> axum::response::Response {
        (
            [(
                header::CONTENT_TYPE,
                HeaderValue::from_static("application/json"),
            )],
            self.0,
        )
            .into_response()
    }
}<|MERGE_RESOLUTION|>--- conflicted
+++ resolved
@@ -25,12 +25,9 @@
 
 use crate::service::processor::Processor;
 
-<<<<<<< HEAD
 pub use backgrounds::run_stabilize;
 pub use is_turn::run_udp_turn;
-=======
 use self::{http_error::HttpError, result::HttpResult};
->>>>>>> 2e1afa70
 
 pub async fn run_service(addr: String, swarm: Arc<Swarm>, key: SecretKey) -> anyhow::Result<()> {
     let binding_addr = addr.parse().unwrap();
